--- conflicted
+++ resolved
@@ -1,10 +1,6 @@
 from __future__ import print_function
 from __future__ import division
 from builtins import range
-<<<<<<< HEAD
-from past.utils import old_div
-=======
->>>>>>> e1360bc0
 from builtins import object
 import collections
 import os
@@ -305,8 +301,7 @@
     pfsObject = PfsObject(tract, patch, objId, catId, visits=visits)
     pfsObject.pfsConfigIds = []         # we'll set them from the pfsArm files
 
-    pfsObject.lam = lambdaMin + dLambda*np.arange(int((lambdaMax - lambdaMin)/dLambda)),
-                                                  dtype=np.float32)
+    pfsObject.lam = lambdaMin + dLambda*np.arange(int((lambdaMax - lambdaMin)/dLambda), dtype=np.float32)
     #
     # Start by interpolating all the data onto the single uniform sampling
     #
